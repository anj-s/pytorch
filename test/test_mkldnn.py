--- conflicted
+++ resolved
@@ -778,12 +778,7 @@
         in_features = torch.randint(3, 10, (1,)).item()
         out_features = torch.randint(3, 100, (1,)).item()
         x = torch.randn(3, in_features, dtype=torch.float32) * 10
-<<<<<<< HEAD
-        # Only works for bias case by dispatch onednn linear to addmm.
-        for bias in [True]:
-=======
         for bias in [True, False]:
->>>>>>> bb7e07ce
             x1 = x.clone().requires_grad_()
             x2 = x.clone().to_mkldnn().requires_grad_()
             linear = torch.nn.Linear(in_features, out_features).float()
@@ -797,8 +792,6 @@
             if bias:
                 self.assertEqual(linear.bias.grad, mkldnn_linear.bias.grad)
 
-<<<<<<< HEAD
-=======
     @unittest.skipIf(IS_WINDOWS, "Limit support for bf16 path")
     def test_linear_bf16(self):
         in_features = torch.randint(3, 10, (1,)).item()
@@ -820,7 +813,6 @@
                                        msg,
                                        lambda: mkldnn_linear_bf16(x_bf16.to_mkldnn()))
 
->>>>>>> bb7e07ce
     def test_softmax(self):
         x = torch.randn(3, 4, 5, dtype=torch.float32) * 10
         for dim in range(x.ndim):
