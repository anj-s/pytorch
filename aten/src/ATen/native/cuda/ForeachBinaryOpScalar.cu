#include <ATen/Dispatch.h>
#include <ATen/native/ForeachUtils.h>
#include <ATen/native/cuda/ForeachFunctors.cuh>
#include <ATen/native/BinaryOps.h>
namespace at { namespace native {

template<template<class> class Op>
std::vector<Tensor> foreach_binary_op(TensorList tensors, const Scalar& scalar) {
    std::vector<std::vector<at::Tensor>> tensor_lists;
    std::vector<at::Tensor> vec_res;
    vec_res.reserve(tensors.size());
    for (const auto& t: tensors) {
        vec_res.emplace_back(at::native::empty_like(t));
    }

    tensor_lists.emplace_back(tensors.vec());
    tensor_lists.emplace_back(std::move(vec_res));

    AT_DISPATCH_ALL_TYPES_AND_COMPLEX_AND3(kBool, kBFloat16, kHalf, tensors[0].scalar_type(), "foreach_binary_op_scalar_cuda", [&]() {
        using opmath_t = get_opmath_t<scalar_t>::opmath_t;
        multi_tensor_apply<2>(tensor_lists,
                              BinaryOpScalarFunctor<scalar_t,
                                                    /* depth */ 2,
                                                    /* r_args_depth */ 1,
                                                    /* res_arg_index */ 1>(),
                              Op<opmath_t>(),
                              scalar.to<opmath_t>());
    });
    return tensor_lists[1];
}

template<template<class> class Op>
void foreach_binary_op_(TensorList tensors, const Scalar& scalar) {
    std::vector<std::vector<at::Tensor>> tensor_lists;
    tensor_lists.emplace_back(tensors.vec());

    AT_DISPATCH_ALL_TYPES_AND_COMPLEX_AND3(kBool, kBFloat16, kHalf, tensors[0].scalar_type(), "foreach_binary_op_scalar_cuda_", [&]() {
        using opmath_t = get_opmath_t<scalar_t>::opmath_t;
        multi_tensor_apply<1>(tensor_lists,
                              BinaryOpScalarFunctor<scalar_t,
                                                    /* depth */ 1,
                                                    /* r_args_depth */ 1,
                                                    /* res_arg_index */ 0>(),
                                                    Op<opmath_t>(),
                              scalar.to<opmath_t>());
    });
}

<<<<<<< HEAD
#define FOREACH_BINARY_OP_SCALAR(NAME, OP)                                                          \
void foreach_tensor_##NAME##_scalar_kernel_cuda_(TensorList tensors, const Scalar& scalar) {               \
=======
#define FOREACH_BINARY_OP_SCALAR(NAME, OP, DIVISION_OP)                                             \
void foreach_tensor_##NAME##_scalar_kernel_cuda_(TensorList tensors, Scalar scalar) {               \
>>>>>>> 6a7c074a
    check_foreach_api_restrictions(tensors);                                                        \
    if (!can_use_fast_route(tensors, scalar, DIVISION_OP)) {                                        \
        return at::native::foreach_tensor_##NAME##_scalar_kernel_slow_(tensors, scalar);            \
    }                                                                                               \
                                                                                                    \
    foreach_binary_op_<OP>(tensors, scalar);                                                        \
}                                                                                                   \
                                                                                                    \
std::vector<Tensor> foreach_tensor_##NAME##_scalar_kernel_cuda(TensorList tensors, const Scalar& scalar) { \
    check_foreach_api_restrictions(tensors);                                                        \
    if (!can_use_fast_route(tensors, scalar, DIVISION_OP)) {                                        \
        return at::native::foreach_tensor_##NAME##_scalar_kernel_slow(tensors, scalar);             \
    }                                                                                               \
                                                                                                    \
    return foreach_binary_op<OP>(tensors, scalar);                                                  \
}

FOREACH_BINARY_OP_SCALAR(add, std::plus, false);
FOREACH_BINARY_OP_SCALAR(mul, std::multiplies, false);

// In the case of division, integer inputs will result in float.
// Currently multi tensor apply can only return result of the same type as input.
FOREACH_BINARY_OP_SCALAR(div, std::divides, true);

// In the case of subtraction, we dont allow scalar to be boolean following the torch.sub logic
void foreach_tensor_sub_scalar_kernel_cuda_(TensorList tensors, Scalar scalar) {
    check_foreach_api_restrictions(tensors);
    at::native::sub_check(tensors[0], scalar);

    if (!can_use_fast_route(tensors, scalar)) {
        return at::native::foreach_tensor_sub_scalar_kernel_slow_(tensors, scalar);
    }

    foreach_binary_op_<std::minus>(tensors, scalar);
}

std::vector<Tensor> foreach_tensor_sub_scalar_kernel_cuda(TensorList tensors, Scalar scalar) {
    check_foreach_api_restrictions(tensors);
    at::native::sub_check(tensors[0], scalar);

    if (!can_use_fast_route(tensors, scalar)) {
        return at::native::foreach_tensor_sub_scalar_kernel_slow(tensors, scalar);
    }

    return foreach_binary_op<std::minus>(tensors, scalar);
}

}} // namespace at::native<|MERGE_RESOLUTION|>--- conflicted
+++ resolved
@@ -46,13 +46,8 @@
     });
 }
 
-<<<<<<< HEAD
-#define FOREACH_BINARY_OP_SCALAR(NAME, OP)                                                          \
+#define FOREACH_BINARY_OP_SCALAR(NAME, OP, DIVISION_OP)                                             \
 void foreach_tensor_##NAME##_scalar_kernel_cuda_(TensorList tensors, const Scalar& scalar) {               \
-=======
-#define FOREACH_BINARY_OP_SCALAR(NAME, OP, DIVISION_OP)                                             \
-void foreach_tensor_##NAME##_scalar_kernel_cuda_(TensorList tensors, Scalar scalar) {               \
->>>>>>> 6a7c074a
     check_foreach_api_restrictions(tensors);                                                        \
     if (!can_use_fast_route(tensors, scalar, DIVISION_OP)) {                                        \
         return at::native::foreach_tensor_##NAME##_scalar_kernel_slow_(tensors, scalar);            \
